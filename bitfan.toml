--- conflicted
+++ resolved
@@ -1,50 +1,30 @@
-# This is a TOML document.
-<<<<<<< HEAD
+## This is a TOML document.
+
 # host = "127.0.0.1:5123"
-=======
 
-# host = "127.0.0.1:1234"
->>>>>>> 42e47b31
-
-# path to pipelines configuration to load on start
+## path to pipelines configuration to load on start
 # config = [ "./examples.d/simple.conf"]
 
-<<<<<<< HEAD
-# Where bitfan may store data, sincedb, remote configuration, etc...
+
+## Where bitfan may store data, sincedb, remote configuration, etc...
 # data = "/var/bitfan"
-=======
-# Where to store tmp data, sincedb, etc...
-# data = "/tmp/bitfan"
->>>>>>> 42e47b31
 
-# Where to save logs ?
-# Default is stdout
+## Where to save logs ?
+## Default is stdout
 # log = "/var/log/bitfan-app.log"
 
-# Set log verbosity on core and/or processors
-<<<<<<< HEAD
+## Set log verbosity on core and/or processors
 # verbose = ["core","processors"]
 
-# Debuging
-debug = ["processors"] # "core","processors"
-=======
- verbose = ["core"]
-# verbose = ["core","processors"]
-# debug = ["core"]
-# debug = ["processors"]
->>>>>>> 42e47b31
+# # Debuging
+debug = ["core","processors"] # "core","processors"
 
 # Default number of concurent packet processing for processor ?
 # Can be overided in pipeline configuration
 [plugin]
 workers = 2
 
-# Expose metrics to prometheus
-# metrics names start with "bitfan_"
-<<<<<<< HEAD
+## Expose metrics to prometheus
+## metrics names start with "bitfan_"
 # [prometheus]
-# path ="/metrics"
-=======
-[prometheus]
-path ="/metrics"
->>>>>>> 42e47b31
+# path ="/metrics"